from __future__ import annotations

from typing import Any

from qgis.core import (
    QgsProcessingAlgorithm,
    QgsProcessingContext,
    QgsProcessingFeedback,
    QgsProcessingParameterBoolean,
    QgsProcessingParameterCrs,
    QgsProcessingParameterDefinition,
    QgsProcessingParameterFeatureSink,
)

from wntrqgis.network_parts import WqAnalysisType, WqModelLayer
from wntrqgis.wntrqgis_processing.common import LayerPostProcessor, WntrQgisProcessingBase


class TemplateLayers(QgsProcessingAlgorithm, WntrQgisProcessingBase):
    CRS = "CRS"

    def __init__(self) -> None:
        super().__init__()

        self._name = "templatelayers"
        self._display_name = "Create Template Layers"
        self._short_help_string = """
        This will create a set of 'template' layers, which you can use for building your model.
        You do not need to create or use all layers if not required for your model.
        """

    def createInstance(self):  # noqa N802
        return TemplateLayers()

    def name(self) -> str:
        return self._name

    def displayName(self) -> str:  # noqa N802
        return self.tr(self._display_name)

    def shortHelpString(self) -> str:  # noqa N802
        return self.tr(self._short_help_string)

    # def helpUrl(self) -> str:  # N802
    #    return "" # "https://www.helpsite.com"

    def initAlgorithm(self, config=None):  # noqa N802
        self.addParameter(
            QgsProcessingParameterCrs(self.CRS, self.tr("Coordinate Reference System (CRS)"), "ProjectCrs")
        )

        advanced_analysis_types = [
            (WqAnalysisType.QUALITY, "Create Fields for Water Quality Analysis"),
            (WqAnalysisType.PDA, "Create Fields for Pressure Driven Analysis"),
            (WqAnalysisType.ENERGY, "Create Fields for Energy Analysis"),
        ]
        for analysis_type, description in advanced_analysis_types:
            param = QgsProcessingParameterBoolean(
                analysis_type.name, self.tr(description), optional=True, defaultValue=False
            )
            param.setFlags(param.flags() | QgsProcessingParameterDefinition.FlagAdvanced)
            self.addParameter(param)

        for layer in WqModelLayer:
            self.addParameter(QgsProcessingParameterFeatureSink(layer.name, self.tr(layer.friendly_name)))

    def processAlgorithm(  # noqa N802
        self,
        parameters: dict[str, Any],
        context: QgsProcessingContext,
        feedback: QgsProcessingFeedback,  # noqa ARG002
    ) -> dict:
        analysis_types_to_use = WqAnalysisType.BASE
        for analysis_type in WqAnalysisType:
            if self.parameterAsBoolean(parameters, analysis_type.name, context):
                analysis_types_to_use = analysis_types_to_use | analysis_type

        outputs: dict[str, str] = {}
        crs = self.parameterAsCrs(parameters, self.CRS, context)

        for layer in WqModelLayer:
            fields = layer.qgs_fields(analysis_types_to_use)
            wkb_type = layer.qgs_wkb_type
<<<<<<< HEAD
            (sink, outputs[layer]) = self.parameterAsSink(parameters, layer.name, context, fields, wkb_type, crs)
=======
            (_, outputs[layer.name]) = self.parameterAsSink(parameters, layer.name, context, fields, wkb_type, crs)
>>>>>>> 584848ae

        output_order = [
            WqModelLayer.JUNCTIONS,
            WqModelLayer.PIPES,
            WqModelLayer.PUMPS,
            WqModelLayer.VALVES,
            WqModelLayer.RESERVOIRS,
            WqModelLayer.TANKS,
        ]

        for layername, lyr_id in outputs.items():
            if context.willLoadLayerOnCompletion(lyr_id):
                self.post_processors[lyr_id] = LayerPostProcessor.create(layername, True)

                layer_details = context.layerToLoadOnCompletionDetails(lyr_id)
                layer_details.setPostProcessor(self.post_processors[lyr_id])
                layer_details.groupName = self.tr("Model Layers (Template)")
                layer_details.layerSortKey = output_order.index(WqModelLayer(layername))

        return outputs<|MERGE_RESOLUTION|>--- conflicted
+++ resolved
@@ -81,11 +81,7 @@
         for layer in WqModelLayer:
             fields = layer.qgs_fields(analysis_types_to_use)
             wkb_type = layer.qgs_wkb_type
-<<<<<<< HEAD
             (sink, outputs[layer]) = self.parameterAsSink(parameters, layer.name, context, fields, wkb_type, crs)
-=======
-            (_, outputs[layer.name]) = self.parameterAsSink(parameters, layer.name, context, fields, wkb_type, crs)
->>>>>>> 584848ae
 
         output_order = [
             WqModelLayer.JUNCTIONS,
