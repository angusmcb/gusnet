from __future__ import annotations

import contextlib
import enum
import math
import typing

from qgis.core import (
    Qgis,
    QgsApplication,
    QgsCoordinateReferenceSystem,
    QgsCoordinateTransform,
    QgsLayerTreeLayer,
    QgsMessageLog,
    QgsProcessingAlgRunnerTask,
    QgsProcessingContext,
    QgsProcessingFeedback,
    QgsProcessingOutputLayerDefinition,
    QgsProject,
    QgsRasterLayer,
    QgsRectangle,
    QgsSettings,
    QgsTask,
)
from qgis.gui import QgisInterface, QgsLayerTreeViewIndicator, QgsProjectionSelectionDialog

# from qgis.processing import execAlgorithmDialog for qgis 3.40 onwards
from qgis.PyQt.QtCore import QSettings
from qgis.PyQt.QtGui import QIcon, QPixmap
from qgis.PyQt.QtWidgets import QAction, QActionGroup, QFileDialog, QMenu, QPushButton, QToolButton, QWidget
from qgis.utils import iface

import wntrqgis
import wntrqgis.expressions
from wntrqgis.elements import (
    FlowUnit,
    HeadlossFormula,
    ModelLayer,
    ResultLayer,
)
from wntrqgis.resource_manager import WqIcon, join_pixmap
from wntrqgis.settings import ProjectSettings, SettingKey
from wntrqgis.wntrqgis_processing.provider import Provider

MESSAGE_CATEGORY = "WNTR-QGIS"
WNTR_SETTING_VERSION = "wntrqgis/version"

iface = typing.cast(QgisInterface, iface)


class _InstallStatus(enum.Enum):
    NO_CHANGE = enum.auto()
    FRESH_INSTALL = enum.auto()
    UPGRADE = enum.auto()


class Plugin:
    TESTING = False

    def __init__(self) -> None:
        # setup_logger("wntrqgis")

        # initialize locale
        # locale, file_path = setup_translation()
        # if file_path:
        #     self.translator = QTranslator()
        #     self.translator.load(file_path)
        #     # noinspection PyCallByClass
        #     # QCoreApplication.installTranslator(self.translator)
        # else:
        #     pass

        self.actions: dict[str, typing.Any] = {}
        self.menu = "Water Network Tools for Resilience"

        s = QgsSettings()
        oldversion = s.value(WNTR_SETTING_VERSION, None)
        s.setValue(WNTR_SETTING_VERSION, wntrqgis.__version__)
        if oldversion is None:
            self._install_status = _InstallStatus.FRESH_INSTALL
        elif oldversion != wntrqgis.__version__:
            self._install_status = _InstallStatus.UPGRADE
        else:
            self._install_status = _InstallStatus.NO_CHANGE

        with contextlib.suppress(ModuleNotFoundError, AttributeError):
            import console

            console.console_sci._init_statements.extend(  # noqa SLF001
                [
                    "import wntrqgis",
                    """
try:
    import wntr
except ModuleNotFoundError:
    pass
""",
                ]
            )

    def add_action(
        self,
        key: str,
        icon_path: str,
        text: str,
        callback: typing.Callable,
        *,
        enabled_flag: bool = True,
        add_to_menu: bool = True,
        add_to_toolbar: bool = False,
        status_tip: str | None = None,
        whats_this: str | None = None,
        parent: QWidget | None = None,
    ):
        """Add a toolbar icon to the toolbar.

        :param icon_path: Path to the icon for this action. Can be a resource
            path (e.g. ':/plugins/foo/bar.png') or a normal file system path.

        :param text: Text that should be shown in menu items for this action.

        :param callback: Function to be called when the action is triggered.

        :param enabled_flag: A flag indicating if the action should be enabled
            by default. Defaults to True.

        :param add_to_menu: Flag indicating whether the action should also
            be added to the menu. Defaults to True.

        :param add_to_toolbar: Flag indicating whether the action should also
            be added to the toolbar. Defaults to True.

        :param status_tip: Optional text to show in a popup when mouse pointer
            hovers over the action.

        :param parent: Parent widget for the new action. Defaults None.

        :param whats_this: Optional text to show in the status bar when the
            mouse pointer hovers over the action.

        :returns: The action that was created. Note that the action is also
            added to self.actions list.
        :rtype: QAction
        """

        icon = QIcon(icon_path)
        action = QAction(icon, text, parent)
        # noinspection PyUnresolvedReferences
        action.triggered.connect(callback)
        action.setEnabled(enabled_flag)

        if status_tip is not None:
            action.setStatusTip(status_tip)

        if whats_this is not None:
            action.setWhatsThis(whats_this)

        if add_to_toolbar:
            iface.addToolBarIcon(action)

        if add_to_menu:
            iface.addPluginToMenu(self.menu, action)

        self.actions[key] = action

        return action

    def initProcessing(self):  # noqa N802
        self.provider = Provider()
        QgsApplication.processingRegistry().addProvider(self.provider)

    def initGui(self) -> None:  # noqa N802
        """Create the menu entries and toolbar icons inside the QGIS GUI."""

        self.add_action(
            "template_layers",
            join_pixmap(WqIcon.NEW.q_pixmap, WqIcon.LOGO.q_pixmap),
            text="Create Template Memory Layers",
            callback=self.create_template_layers,
            parent=iface.mainWindow(),
        )

        self.add_action(
            "create_template_geopackage",
            join_pixmap(QPixmap(":images/themes/default/mGeoPackage.svg"), WqIcon.LOGO.q_pixmap),
            text="Create Template Geopackage",
            callback=self.create_template_geopackage,
            parent=iface.mainWindow(),
        )

        self.template_layers_menu = QMenu(iface.mainWindow())
        self.template_layers_menu.addAction(self.actions["template_layers"])
        self.template_layers_menu.addAction(self.actions["create_template_geopackage"])

        self.template_layers_button = QToolButton()

        self.template_layers_button.setMenu(self.template_layers_menu)
        self.template_layers_button.setDefaultAction(self.actions["template_layers"])
        self.template_layers_button.setPopupMode(QToolButton.InstantPopup)

        self.actions["template_layers_menu_widget"] = iface.addToolBarWidget(self.template_layers_button)

        self.add_action(
            "load_inp",
            join_pixmap(WqIcon.OPEN.q_pixmap, WqIcon.LOGO.q_pixmap),
            text="Load from .inp file",
            callback=self.load_inp_file,
            parent=iface.mainWindow(),
            add_to_toolbar=True,
        )
        self.add_action(
            "run_simulation",
            join_pixmap(WqIcon.RUN.q_pixmap, WqIcon.LOGO.q_pixmap),
            text="Run Simulation",
            callback=self.run_simulation,
            parent=iface.mainWindow(),
        )
        self.add_action(
            "settings",
            "",
            text="Change layers...",
            callback=self.open_settings,
            parent=iface.mainWindow(),
            add_to_menu=False,
        )

        self.run_menu = QMenu(iface.mainWindow())
        self.run_menu.addAction(self.actions["run_simulation"])
        self.run_menu.addAction(self.actions["settings"])

        headloss_formula_menu = QMenu("Headloss Formula", iface.mainWindow())
        headloss_formula_group = QActionGroup(headloss_formula_menu)

        self.headloss_formula_actions = {}

        for hlf in HeadlossFormula:
            self.headloss_formula_actions[hlf] = QAction(hlf.friendly_name, headloss_formula_menu, checkable=True)
            self.headloss_formula_actions[hlf].setData(hlf)
            self.headloss_formula_actions[hlf].triggered.connect(lambda _, param=hlf: self.set_headloss_formula(param))
            headloss_formula_menu.addAction(self.headloss_formula_actions[hlf])
            headloss_formula_group.addAction(self.headloss_formula_actions[hlf])
        headloss_formula_group.setExclusive(True)
        headloss_formula_menu.aboutToShow.connect(self.update_headloss_formula_menu)

        self.run_menu.addMenu(headloss_formula_menu)

        units_menu = QMenu("Units", iface.mainWindow())
        units_group = QActionGroup(units_menu)

        self.units_actions = {}

        for unit in FlowUnit:
            self.units_actions[unit] = QAction(unit.value, units_menu, checkable=True)
            self.units_actions[unit].setData(unit)
            self.units_actions[unit].triggered.connect(lambda _, param=unit: self.set_units(param))
            units_menu.addAction(self.units_actions[unit])
            units_group.addAction(self.units_actions[unit])
        units_group.setExclusive(True)
        units_menu.aboutToShow.connect(self.update_units_menu)

        self.run_menu.addMenu(units_menu)

        self.duration_menu = QMenu("Duration (hours)", iface.mainWindow())
        self.duration_group = QActionGroup(self.duration_menu)

        self.duration_actions = {}

        self.duration_actions[0] = QAction("Single period simulation", self.duration_menu, checkable=True)
        self.duration_actions[0].setData(0)
        self.duration_actions[0].triggered.connect(lambda: self.set_duration(0))
        self.duration_menu.addAction(self.duration_actions[0])
        self.duration_group.addAction(self.duration_actions[0])

        for hours in range(1, 25):
            self.duration_actions[hours] = QAction(f"{hours} hours", self.duration_menu, checkable=True)
            self.duration_actions[hours].setData(hours)
            self.duration_actions[hours].triggered.connect(lambda _, param=hours: self.set_duration(param))
            self.duration_menu.addAction(self.duration_actions[hours])
            self.duration_group.addAction(self.duration_actions[hours])
        self.duration_group.setExclusive(True)
        self.duration_menu.aboutToShow.connect(self.update_duration_menu)

        self.run_menu.addMenu(self.duration_menu)

        self.run_button = QToolButton()
        self.run_button.setMenu(self.run_menu)
        self.run_button.setDefaultAction(self.actions["run_simulation"])
        self.run_button.setPopupMode(QToolButton.MenuButtonPopup)

        self.actions["run_menu_widget"] = iface.addToolBarWidget(self.run_button)

        self.add_action(
            "load_example",
            "",
            text="Load Example",
            callback=self.load_example,
            parent=iface.mainWindow(),
            add_to_toolbar=False,
        )

        self.widget = None
        if self._install_status is _InstallStatus.FRESH_INSTALL:
            with contextlib.suppress(AttributeError):
                self.widget = iface.messageBar().createMessage(
                    "WNTR-QGIS installed",
                    "Load an example to try me out",
                )

        elif self._install_status is _InstallStatus.UPGRADE:
            self.widget = iface.messageBar().createMessage(
                "WNTR-QGIS upgraded",
                "Load an example to try me out",
            )
        if self.widget:
            self.examplebutton = QPushButton(self.widget)
            self.examplebutton.setText("Load Example")
            self.examplebutton.pressed.connect(self.load_example_from_messagebar)
            self.widget.layout().addWidget(self.examplebutton)
            iface.messageBar().pushWidget(self.widget, Qgis.Success)

        # wntr is slow to load so start warming it up now !
<<<<<<< HEAD
        self._load_wntr_task = QgsTask.fromFunction("import wntr", import_wntr)
        QgsApplication.taskManager().addTask(self._load_wntr_task)

        self.indicators: list[tuple] = []
        self.add_layer_indicators()
        QgsProject.instance().customVariablesChanged.connect(self.add_layer_indicators)
        QgsProject.instance().layerTreeRoot().addedChildren.connect(self.add_layer_indicators)

        self.initProcessing()

    def add_layer_indicators(self):
        project_settings = ProjectSettings(QgsProject.instance())
        model_layers = project_settings.get(SettingKey.MODEL_LAYERS, {})

        model_layers = {layer: value for layer, value in model_layers.items() if layer in ModelLayer.__members__}
        inverse_model_layers = {value: layer for layer, value in model_layers.items()}

        old_indicators = self.indicators

        self.indicators = []

        for layer_id, layer, indicator, layer_type in old_indicators:
            if model_layers.get(layer_type) != layer_id:
                with contextlib.suppress(RuntimeError):  # Emitted if indicator already deleted
                    iface.layerTreeView().removeIndicator(layer, indicator)
            else:
                self.indicators.append((layer_id, layer, indicator, layer_type))

        root = QgsProject.instance().layerTreeRoot()
        for layer in root.findLayers():
            layer_id = layer.layerId()

            if layer_id not in model_layers.values():
                continue

            existing_indicators = iface.layerTreeView().indicators(layer)

            if existing_indicators and any(
                existing_indicator in existing_indicators for _, _, existing_indicator, _ in self.indicators
            ):
                continue

            indicator = QgsLayerTreeViewIndicator()  # iface.layerTreeView())
            indicator.setIcon(WqIcon.LOGO.q_icon)
            layer_type_name = inverse_model_layers[layer_id].title()
            indicator.setToolTip(f"{layer_type_name} Layer")
            iface.layerTreeView().addIndicator(layer, indicator)

            self.indicators.append((layer_id, layer, indicator, inverse_model_layers[layer_id]))

    def update_headloss_formula_menu(self):
        project_settings = ProjectSettings(QgsProject.instance())
        current_hlf = project_settings.get(SettingKey.HEADLOSS_FORMULA, HeadlossFormula.HAZEN_WILLIAMS)
        self.headloss_formula_actions[current_hlf].setChecked(True)

    def set_headloss_formula(self, headloss_formula):
        ProjectSettings().set(SettingKey.HEADLOSS_FORMULA, headloss_formula)

    def update_units_menu(self):
        project_settings = ProjectSettings(QgsProject.instance())
        current_unit = project_settings.get(SettingKey.FLOW_UNITS, FlowUnit.LPS)
        self.units_actions[current_unit].setChecked(True)

    def set_units(self, unit):
        ProjectSettings().set(SettingKey.FLOW_UNITS, unit)

    def update_duration_menu(self):
        project_settings = ProjectSettings(QgsProject.instance())
        current_duration = math.floor(project_settings.get(SettingKey.SIMULATION_DURATION, 0))
        if current_duration not in self.duration_actions:
            self.duration_actions[current_duration] = QAction(
                f"{current_duration} hours", self.duration_menu, checkable=True
            )
            self.duration_actions[current_duration].setData(current_duration)
            self.duration_actions[current_duration].triggered.connect(
                lambda _, param=current_duration: self.set_duration(param)
            )
            self.duration_menu.addAction(self.duration_actions[current_duration])
            self.duration_group.addAction(self.duration_actions[current_duration])
        self.duration_actions[current_duration].setChecked(True)

    def set_duration(self, duration):
        ProjectSettings().set(SettingKey.SIMULATION_DURATION, duration)
=======
        # threading.Thread(target=WqDependencyManagement.import_wntr).start()
        self._load_wntr_task = QgsTask.fromFunction("import wntr", import_wntr)
        QgsApplication.taskManager().addTask(self._load_wntr_task)
>>>>>>> 2e7b82f6

    def load_example_from_messagebar(self):
        self.widget.dismiss()
        self.load_example()

    def onClosePlugin(self) -> None:  # noqa N802
        """Cleanup necessary items here when plugin dockwidget is closed"""

    def unload(self) -> None:
        """Removes the plugin menu item and icon from QGIS GUI."""
        for action in self.actions.values():
            iface.removePluginMenu(self.menu, action)
            iface.removeToolBarIcon(action)
        # if self.examplebutton:
        #    self.examplebutton.disconnect()
        # teardown_logger("wntrqgis")

        for _, layer, indicator, _ in self.indicators:
            with contextlib.suppress(RuntimeError):  # Emitted if indicator already deleted
                iface.layerTreeView().removeIndicator(layer, indicator)
        QgsProject.instance().customVariablesChanged.disconnect(self.add_layer_indicators)
        QgsProject.instance().layerTreeRoot().addedChildren.disconnect(self.add_layer_indicators)

        QgsApplication.processingRegistry().removeProvider(self.provider)

    def run_alg_async(self, algorithm_name, parameters, on_finish=None, success_message: str | None = None):
        context = QgsProcessingContext()
        context.setProject(QgsProject.instance())
        feedback = WqProcessingFeedback()
        algorithm = QgsApplication.instance().processingRegistry().algorithmById(algorithm_name)

        def task_finished(successful, results):
            nonlocal context
            nonlocal feedback
            nonlocal algorithm
            if not successful:
                iface.messageBar().pushMessage("Error", feedback.errors[0], level=Qgis.Critical, duration=0)

                QgsMessageLog.logMessage(
                    "Task finished unsucessfully\n" + feedback.htmlLog(), MESSAGE_CATEGORY, Qgis.Warning
                )
                iface.statusBarIface().clearMessage()
                return

            import processing

            processing.gui.Postprocessing.handleAlgorithmResults(algorithm, context, feedback, results)
            iface.statusBarIface().clearMessage()
            if on_finish:
                on_finish()
            if success_message:
                iface.messageBar().pushMessage(
                    "Success",
                    success_message,
                    level=Qgis.Success,
                    duration=5,
                )

        task = QgsProcessingAlgRunnerTask(algorithm, parameters, context, feedback)
        task.executed.connect(task_finished)

        QgsApplication.taskManager().addTask(task)
        if self.TESTING:
            assert task.waitForFinished()  # noqa: S101

    def create_template_layers(self) -> None:
        parameters = {"CRS": QgsProject.instance().crs(), **self._empty_model_layer_dict()}
        self.run_alg_async("wntr:templatelayers", parameters)

    def load_inp_file(self) -> None:
        filepath, _ = QFileDialog.getOpenFileName(
            None, "Choose Input File", QSettings().value("UI/lastProjectDir"), "EPANET INP File (*.inp)"
        )
        if not filepath:
            return

        crs_selector = QgsProjectionSelectionDialog(iface.mainWindow())
        crs_selector.setCrs(QgsProject.instance().crs())
        crs_selector.showNoCrsForLayerMessage()
        if not crs_selector.exec():
            return
        crs = crs_selector.crs()

        parameters = {"INPUT": str(filepath), "CRS": crs, **self._empty_model_layer_dict()}
        self.run_alg_async(
            "wntr:importinp",
            parameters,
            success_message="Loaded .inp file",
        )

    def load_example(self) -> None:
        network_crs = QgsCoordinateReferenceSystem("EPSG:3089")
        transform_context = QgsProject.instance().transformContext()
        transform_string = (
            "+proj=pipeline +step +inv +proj=webmerc +lat_0=0 +lon_0=0 +x_0=0 +y_0=0 +ellps=WGS84 +step +inv"
            " +proj=hgridshift +grids=us_noaa_kyhpgn.tif +step"
            " +proj=lcc +lat_0=36.3333333333333 +lon_0=-85.75 +lat_1=37.0833333333333 +lat_2=38.6666666666667"
            " +x_0=1500000 +y_0=999999.9998984 +ellps=GRS80 +step"
            " +proj=unitconvert +xy_in=m +xy_out=us-ft"
        )
        transform_context.addCoordinateOperation(
            QgsCoordinateReferenceSystem("EPSG:3857"), network_crs, transform_string, False
        )
        QgsProject.instance().setTransformContext(transform_context)

        parameters = {"INPUT": wntrqgis.examples["KY10"], "CRS": network_crs, **self._empty_model_layer_dict()}
        self.run_alg_async(
            "wntr:importinp",
            parameters,
            on_finish=self.load_osm,
            success_message="Example loaded with Open Street Map background",
        )

    def open_settings(self) -> None:
        import processing

        processing.execAlgorithmDialog("wntr:run")

    def run_simulation(self) -> None:
        project_settings = ProjectSettings(QgsProject.instance())
        saved_layers = project_settings.get(SettingKey.MODEL_LAYERS, {})
        input_layers = {layer_type.name: saved_layers.get(layer_type.name) for layer_type in ModelLayer}
        result_layers = {layer.value: self._temporary_processing_output() for layer in ResultLayer}
        flow_units = project_settings.get(SettingKey.FLOW_UNITS, FlowUnit.LPS)
        flow_unit_id = list(FlowUnit).index(flow_units)
        headloss_formula = project_settings.get(SettingKey.HEADLOSS_FORMULA, HeadlossFormula.HAZEN_WILLIAMS)
        headloss_formula_id = list(HeadlossFormula).index(headloss_formula)
        duration = project_settings.get(SettingKey.SIMULATION_DURATION, 0)
        parameters = {
            "UNITS": flow_unit_id,
            "HEADLOSS_FORMULA": headloss_formula_id,
            "DURATION": duration,
            **result_layers,
            **input_layers,
        }

        success_message = (
            f"Analysed using units '{flow_units.value}' and headloss formula '{headloss_formula.friendly_name}'"
        )

        self.run_alg_async(
            "wntr:run",
            parameters,
            success_message=success_message,
        )

    def create_template_geopackage(self):
        geopackage_path, _ = QFileDialog.getSaveFileName(
            iface.mainWindow(), "Save Geopackage", QSettings().value("UI/lastProjectDir"), "Geopackage (*.gpkg)"
        )
        if not geopackage_path:
            return

        params = {"CRS": None, **self._empty_model_layer_dict(geopackage_path)}

        self.run_alg_async("wntr:templatelayers", params)

    def _geopackage_processing_output(self, path, name):
        return QgsProcessingOutputLayerDefinition(f"ogr:dbname='{path}' table='{name}' (geom)", QgsProject.instance())

    def _temporary_processing_output(self):
        return QgsProcessingOutputLayerDefinition("TEMPORARY_OUTPUT", QgsProject.instance())

    def _empty_model_layer_dict(self, path=None):
        if path:
            return {layer.value: self._geopackage_processing_output(path, layer.value.lower()) for layer in ModelLayer}
        return {layer.value: self._temporary_processing_output() for layer in ModelLayer}

    def finish_loading_example_ky10(self):
        # Doesn't work due to this:
        # https://github.com/qgis/QGIS/issues/27139
        view_box = QgsRectangle(5765000, 3830000, 5780000, 3838000)

        transform = QgsCoordinateTransform(
            QgsCoordinateReferenceSystem("EPSG:3089"), QgsProject.instance().crs(), QgsProject.instance()
        )

        view_box = transform.transform(view_box)

        iface.mapCanvas().setExtent(view_box)

        iface.mapCanvas().refresh()
        self.load_osm()

    def load_osm(self):
        root = QgsProject.instance().layerTreeRoot()
        tms = "type=xyz&url=https://tile.openstreetmap.org/{z}/{x}/{y}.png&zmax=19&zmin=0"
        layer = QgsRasterLayer(tms, "Open Street Map", "wms")
        layer.setOpacity(0.5)
        QgsProject.instance().addMapLayer(layer, False)
        root.insertChildNode(len(root.children()), QgsLayerTreeLayer(layer))


class WqProcessingFeedback(QgsProcessingFeedback):
    def __init__(self, logFeedback: bool = True):  # noqa
        self.errors: list[str] = []
        super().__init__(logFeedback)

    def setProgressText(self, text: str | None):  # noqa N802
        iface.statusBarIface().showMessage(text)

        super().setProgressText(text)

    def reportError(self, error: str | None, fatalError: bool = False):  # noqa N802
        if not error:
            return
        self.errors.append(error)


def import_wntr(task: QgsTask):  # noqa: ARG001
    """Pre-import wntr to speed up loading"""
    with contextlib.suppress(ImportError):
        import wntr  # noqa: F401<|MERGE_RESOLUTION|>--- conflicted
+++ resolved
@@ -319,7 +319,6 @@
             iface.messageBar().pushWidget(self.widget, Qgis.Success)
 
         # wntr is slow to load so start warming it up now !
-<<<<<<< HEAD
         self._load_wntr_task = QgsTask.fromFunction("import wntr", import_wntr)
         QgsApplication.taskManager().addTask(self._load_wntr_task)
 
@@ -403,11 +402,7 @@
 
     def set_duration(self, duration):
         ProjectSettings().set(SettingKey.SIMULATION_DURATION, duration)
-=======
-        # threading.Thread(target=WqDependencyManagement.import_wntr).start()
-        self._load_wntr_task = QgsTask.fromFunction("import wntr", import_wntr)
-        QgsApplication.taskManager().addTask(self._load_wntr_task)
->>>>>>> 2e7b82f6
+        
 
     def load_example_from_messagebar(self):
         self.widget.dismiss()
